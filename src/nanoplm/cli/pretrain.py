--- conflicted
+++ resolved
@@ -419,9 +419,6 @@
 
     model = ProtModernBertMLM(config=model_config)
 
-<<<<<<< HEAD
-    run_pretraining(model=model, pretrain_config=pretrain_config)
-=======
     model_parameters = filter(lambda p: p.requires_grad, model.parameters())
     total_params = sum(p.numel() for p in model_parameters)
     logger.info(f"Total Trainable Parameters: {total_params}")
@@ -432,7 +429,6 @@
         pretrain_config=pretrain_config,
         resume_config=resume_config if resume_config.is_resume else None,
     )
->>>>>>> 5ff8a8f3
 
 
 @pretrain.command("get-yaml")
