import os
import torch
import h5py
import bisect
import numpy as np
from math import ceil
from Bio import SeqIO
from typing import List, Dict
from tqdm import tqdm
from pathlib import Path
from torch.utils.data import Dataset
from transformers import PreTrainedTokenizer
from concurrent.futures import ProcessPoolExecutor, as_completed

from nanoplm.utils import logger, create_dirs


class SaveShardedFastaMLMDataset:
    """Utility class to tokenize FASTA sequences and save them as HDF5 shards.

    This class handles the preprocessing step: reading FASTA, tokenizing sequences,
    and saving them to HDF5 files for fast loading during training.

    This is NOT a Dataset - it's a preprocessing utility that creates shards.
    """

    def __init__(
        self,
        fasta_path: str,
        tokenizer: PreTrainedTokenizer,
        max_length: int,
        output_dir: str,
        samples_per_shard: int = 10000,
        max_workers: int = -1,
        force: bool = False,
    ) -> None:
        """
        Args:
            fasta_path: Path to input FASTA file
            tokenizer: Tokenizer to use for encoding sequences
            max_length: Maximum sequence length
            output_dir: Directory to save HDF5 shards
            samples_per_shard: Number of sequences per shard file
            max_workers: Number of parallel workers (-1 = all CPUs)
            force: If True, overwrite existing shards
        """
        self.fasta_path = str(fasta_path)
        self.tokenizer = tokenizer
        self.max_length = int(max_length)
        self.output_dir = Path(output_dir)
        self.samples_per_shard = int(samples_per_shard)
        self.max_workers = os.cpu_count() if max_workers == -1 else max_workers
        self.force = bool(force)

        # Validate that the FASTA file exists and is readable
        fasta_path_obj = Path(self.fasta_path)
        if not fasta_path_obj.exists():
            raise FileNotFoundError(f"FASTA file not found: {self.fasta_path}")

        if not fasta_path_obj.is_file():
            raise ValueError(f"Path is not a file: {self.fasta_path}")

        if not os.access(self.fasta_path, os.R_OK):
            raise PermissionError(f"FASTA file is not readable: {self.fasta_path}")

        # Check if the file has any content
        if fasta_path_obj.stat().st_size == 0:
            raise ValueError(f"FASTA file is empty: {self.fasta_path}")

        # Create or open a persistent SQLite-backed index for random access
        self._db_path = f"{self.fasta_path}.idx"
        self._index = SeqIO.index_db(self._db_path, [self.fasta_path], "fasta")
        self._keys: List[str] = list(self._index.keys())

        if len(self._keys) == 0:
            raise ValueError(f"No sequences found in FASTA: {self.fasta_path}")

        logger.info(
            f"Loaded FASTA: {self.fasta_path} with {len(self._keys):,} sequences (max_length={self.max_length})."
        )

    def create_shards(self) -> List[Path]:
        """Create HDF5 shards from FASTA sequences.

        Returns:
            List of paths to created shard files
        """
        # Check if shards already exist
        shards_exist = (
            self.output_dir.exists() and len(list(self.output_dir.glob("*.h5"))) > 0
        )

        if shards_exist and not self.force:
            raise FileExistsError(
                f"HDF5 shards already exist in {self.output_dir}. "
                f"Set force=True to overwrite them."
            )

        if shards_exist and self.force:
            logger.warning(f"Overwriting existing shards in {self.output_dir}")
            for shard in self.output_dir.glob("*.h5"):
                shard.unlink()

        # Create output directory
        create_dirs(self.output_dir)

        total_seqs = len(self._keys)
        num_shards = ceil(total_seqs / self.samples_per_shard)

        logger.info(
            f"Splitting {total_seqs:,} sequences into {num_shards} shards "
            f"({self.samples_per_shard:,} sequences per shard)"
        )

        # Split keys into shards
        sharded_keys = [
            self._keys[i * self.samples_per_shard : (i + 1) * self.samples_per_shard]
            for i in range(num_shards)
        ]

        # Prepare arguments for parallel processing
        args = [
            (
                i,
                self.fasta_path,
                self._db_path,
                keys,
                self.tokenizer,
                self.max_length,
                self.output_dir,
            )
            for i, keys in enumerate(sharded_keys)
        ]

        # Process shards in parallel
        with ProcessPoolExecutor(max_workers=self.max_workers) as executor:
            shard_paths = list(executor.map(process_shard, args))

        logger.info(
            f"Successfully tokenized {total_seqs:,} sequences and saved to {len(shard_paths)} HDF5 shards in {self.output_dir}"
        )

        return [Path(p) for p in shard_paths]


class LoadShardedFastaMLMDataset(Dataset):
    """Dataset for loading pre-tokenized sequences from HDF5 shards.

    Supports two modes:
    - streaming (default)
    - load_all_in_memory: read all shards into memory (dict) at init
    """

    def __init__(self, hdf5_dir: str, load_all_in_memory: bool = False) -> None:
        """
        Args:
            hdf5_dir: Directory containing HDF5 shard files (*.h5)
            load_all_in_memory: Whether to load all shards into memory (default: False)
        """
        self.hdf5_dir = Path(hdf5_dir)
        self._in_memory = bool(load_all_in_memory)

        # Validate directory exists
        if not self.hdf5_dir.exists():
            raise FileNotFoundError(f"HDF5 directory not found: {self.hdf5_dir}")

        if not self.hdf5_dir.is_dir():
            raise ValueError(f"Path is not a directory: {self.hdf5_dir}")

        # Find all shard files
        self.shard_paths = sorted(self.hdf5_dir.glob("*.h5"))

        if len(self.shard_paths) == 0:
            raise FileNotFoundError(
                f"No HDF5 shard files (*.h5) found in {self.hdf5_dir}"
            )

        logger.info(f"Found {len(self.shard_paths)} HDF5 shards in {self.hdf5_dir}")

        # Read shard lengths without keeping files open
        self.lengths = []
        for path in self.shard_paths:
            with h5py.File(path, "r") as f:
                n = len(f["input_ids"])
            self.lengths.append(n)

        self.cum_lengths = np.cumsum(self.lengths)

        logger.info(
            f"Loaded {int(self.cum_lengths[-1]):,} pre-tokenized sequences from {len(self.shard_paths)} shards"
        )

        # In-memory option: load all shard data into Python lists
        if self._in_memory:
            logger.info("Loading all shards into memory (parallel)...")
            num_shards = len(self.shard_paths)
            # Decide number of workers: use up to half of CPUs but not more than shards
            try:
                max_workers = max(1, min((os.cpu_count() or 1) // 2, num_shards))
            except Exception:
                max_workers = 1

            # Prepare result container
            self._in_memory_shards = [None] * num_shards

            # Use ProcessPoolExecutor to let each worker open its own HDF5 file
            try:
                with ProcessPoolExecutor(max_workers=max_workers) as exe:
                    futures = {exe.submit(_read_shard_for_worker, str(p)): idx for idx, p in enumerate(self.shard_paths)}
                    for fut in tqdm(as_completed(futures), total=len(futures), desc="Loading shards", leave=False):
                        idx = futures[fut]
                        try:
                            _, data = fut.result()
                            self._in_memory_shards[idx] = data
                        except Exception:
                            # If any worker fails, fall back to sequential loading
                            logger.warning("Parallel shard loading failed; falling back to sequential load.")
                            raise

                # Verify none are None
                for i, entry in enumerate(self._in_memory_shards):
                    if entry is None:
                        raise RuntimeError(f"Shard {i} not loaded correctly")

                # Build flat index for O(1) global access
                self._build_flat_index()
            except Exception:
                # Fallback: sequential load with safe bulk reads
                logger.info("Falling back to sequential shard loading...")
                self._in_memory_shards = []
                for i, path in enumerate(self.shard_paths, start=1):
                    if i % 10 == 0 or i == num_shards:
                        logger.info(f"Loading shard {i}/{num_shards}...")
                    with h5py.File(path, "r") as f:
                        n = len(f["input_ids"])
                        inputs = [None] * n
                        masks = [None] * n
                        for j in range(n):
                            inputs[j] = np.array(f["input_ids"][j], dtype=np.int32)
                            masks[j] = np.array(f["attention_mask"][j], dtype=np.int32)
                        self._in_memory_shards.append((inputs, masks))

                # Build flat index for O(1) global access after sequential fallback
                self._build_flat_index()
        else:
            logger.info("Using streaming mode.")

    def __len__(self) -> int:
        return int(self.cum_lengths[-1])

    def __getitem__(self, idx: int) -> Dict[str, torch.Tensor]:
        if idx < 0 or idx >= len(self):
            raise IndexError(
                f"Index {idx} out of bounds for dataset of size {len(self)}"
            )

        shard_idx, local_idx = self._get_shard(idx)

<<<<<<< HEAD
        # In-memory fast path
        if self._in_memory:
            # If flat indexing exists, use it for true O(1) access
            if hasattr(self, "_flat_inputs") and hasattr(self, "_flat_masks"):
                input_ids = torch.tensor(self._flat_inputs[idx], dtype=torch.long)
                attention_mask = torch.tensor(self._flat_masks[idx], dtype=torch.long)
                return {"input_ids": input_ids, "attention_mask": attention_mask}

            inputs, masks = self._in_memory_shards[shard_idx]
            input_ids = torch.tensor(inputs[local_idx], dtype=torch.long)
            attention_mask = torch.tensor(masks[local_idx], dtype=torch.long)
            return {"input_ids": input_ids, "attention_mask": attention_mask}

        # Streaming path: open file on-demand
=======
        # Open shard and read as uint8 to save memory
        # Cast to long will happen on GPU in collator
>>>>>>> 4b7043c5
        with h5py.File(self.shard_paths[shard_idx], "r") as f:
            input_ids = torch.tensor(f["input_ids"][local_idx], dtype=torch.uint8)

        # Generate attention_mask on-the-fly: 1 for non-padding tokens, 0 for padding (pad_token_id=0)
        attention_mask = (input_ids != 0).to(torch.uint8)

        return {
            "input_ids": input_ids,
            "attention_mask": attention_mask,
        }

    def _get_shard(self, idx: int) -> tuple[int, int]:
        """Return (shard_index, local_index_in_shard)"""
        shard_idx = bisect.bisect_right(self.cum_lengths, idx)
        if shard_idx > 0:
            idx -= self.cum_lengths[shard_idx - 1]
        return shard_idx, idx

    def _build_flat_index(self) -> None:
        """Build flat input/mask lists from self._in_memory_shards for O(1) global indexing."""
        self._flat_inputs = []
        self._flat_masks = []
        for inputs, masks in self._in_memory_shards:
            self._flat_inputs.extend(inputs)
            self._flat_masks.extend(masks)
        logger.info(f"Flat indexing enabled: {len(self._flat_inputs):,} samples")


def process_shard(args):
    shard_idx, fasta_path, db_path, shard_keys, tokenizer, max_length, output_dir = args

    # Each process must open its own index
    index = SeqIO.index_db(db_path, [fasta_path], "fasta")

    shard_path = Path(output_dir) / f"shard_{shard_idx:04d}.h5"
    input_ids_list = []

    for key in tqdm(shard_keys, desc=f"Tokenizing shard {shard_idx}", leave=False):
        record = index[key]
        seq = str(record.seq)

        encoding = tokenizer(
            seq,
            add_special_tokens=True,
            padding=False,
            max_length=max_length,
            truncation=True,
            return_tensors="pt",
        )

        input_ids_list.append(encoding["input_ids"].squeeze(0))

    # Write results
    with h5py.File(shard_path, "w") as h5f:
        total = len(input_ids_list)
        h5f.create_dataset(
            "input_ids", (total,), dtype=h5py.special_dtype(vlen=np.uint8)
        )

        for i in tqdm(range(total), desc=f"Writing Shard {shard_idx}", leave=False):
            h5f["input_ids"][i] = np.array(input_ids_list[i], dtype=np.uint8)

    index.close()
    return str(shard_path)


class LazyFastaMLMDataset(Dataset):
    """FASTA dataset that tokenizes sequences lazily for MLM pretraining.

    Uses an on-disk index for random access and defers padding to the collator.
    """

    def __init__(
        self,
        fasta_path: str,
        tokenizer: PreTrainedTokenizer,
        max_length: int,
    ) -> None:
        self.fasta_path = str(fasta_path)
        self.tokenizer = tokenizer
        self.max_length = int(max_length)

        # Validate that the FASTA file exists and is readable
        fasta_path_obj = Path(self.fasta_path)
        if not fasta_path_obj.exists():
            raise FileNotFoundError(f"FASTA file not found: {self.fasta_path}")

        if not fasta_path_obj.is_file():
            raise ValueError(f"Path is not a file: {self.fasta_path}")

        if not os.access(self.fasta_path, os.R_OK):
            raise PermissionError(f"FASTA file is not readable: {self.fasta_path}")

        # Check if the file has any content
        if fasta_path_obj.stat().st_size == 0:
            raise ValueError(f"FASTA file is empty: {self.fasta_path}")

        # Create or open a persistent SQLite-backed index for random access.
        # This avoids storing all sequences in RAM.
        self._db_path = f"{self.fasta_path}.idx"
        self._index = SeqIO.index_db(self._db_path, [self.fasta_path], "fasta")
        self._keys: List[str] = list(self._index.keys())

        if len(self._keys) == 0:
            raise ValueError(f"No sequences found in FASTA: {self.fasta_path}")

        logger.info(
            f"Loaded FASTA: {self.fasta_path} with {len(self._keys):,} sequences (max_length={self.max_length})."
        )

    def __len__(self) -> int:
        return len(self._keys)

    def __getitem__(self, idx: int) -> Dict[str, List[int]]:
        if idx < 0 or idx >= len(self._keys):
            raise IndexError(
                f"Index {idx} out of bounds for dataset of size {len(self)}"
            )

        key = self._keys[idx]
        record = self._index[key]
        sequence = str(record.seq)
        sequence = self.tokenizer.preprocess(sequence)

        encoding = self.tokenizer(
            sequence,
            add_special_tokens=True,
            padding=False,  # defer padding to the collator for dynamic padding
            max_length=self.max_length,
            truncation=True,
            return_tensors="pt",
        )

        return {
            "input_ids": encoding["input_ids"].squeeze(0),  # Remove batch dimension
            "attention_mask": encoding["attention_mask"].squeeze(
                0
            ),  # Remove batch dimension
        }


def _read_shard_for_worker(path_str: str):
    """Helper for parallel shard loading in separate processes.

    Returns a tuple (indexable_path_str, (inputs_list, masks_list)).
    """

    path = Path(path_str)
    inputs = []
    masks = []
    with h5py.File(path, "r") as f:
        n = len(f["input_ids"])
        # Bulk read each variable-length element into a numpy array
        for i in range(n):
            inputs.append(np.array(f["input_ids"][i], dtype=np.int32))
            masks.append(np.array(f["attention_mask"][i], dtype=np.int32))

    return path_str, (inputs, masks)<|MERGE_RESOLUTION|>--- conflicted
+++ resolved
@@ -256,7 +256,6 @@
 
         shard_idx, local_idx = self._get_shard(idx)
 
-<<<<<<< HEAD
         # In-memory fast path
         if self._in_memory:
             # If flat indexing exists, use it for true O(1) access
@@ -271,10 +270,6 @@
             return {"input_ids": input_ids, "attention_mask": attention_mask}
 
         # Streaming path: open file on-demand
-=======
-        # Open shard and read as uint8 to save memory
-        # Cast to long will happen on GPU in collator
->>>>>>> 4b7043c5
         with h5py.File(self.shard_paths[shard_idx], "r") as f:
             input_ids = torch.tensor(f["input_ids"][local_idx], dtype=torch.uint8)
 
