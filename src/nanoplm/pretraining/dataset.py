import os
import torch
import h5py
import bisect
import numpy as np
from math import ceil
from Bio import SeqIO
from typing import List, Dict
from tqdm import tqdm
from pathlib import Path
from torch.utils.data import Dataset
from transformers import PreTrainedTokenizer
from concurrent.futures import ProcessPoolExecutor, as_completed

from nanoplm.utils import logger, create_dirs


class SaveShardedFastaMLMDataset:
    """Utility class to tokenize FASTA sequences and save them as HDF5 shards.

    This class handles the preprocessing step: reading FASTA, tokenizing sequences,
    and saving them to HDF5 files for fast loading during training.

    This is NOT a Dataset - it's a preprocessing utility that creates shards.
    """

    def __init__(
        self,
        fasta_path: str,
        tokenizer: PreTrainedTokenizer,
        max_length: int,
        output_dir: str,
        samples_per_shard: int = 10000,
        max_workers: int = -1,
        force: bool = False,
    ) -> None:
        """
        Args:
            fasta_path: Path to input FASTA file
            tokenizer: Tokenizer to use for encoding sequences
            max_length: Maximum sequence length
            output_dir: Directory to save HDF5 shards
            samples_per_shard: Number of sequences per shard file
            max_workers: Number of parallel workers (-1 = all CPUs)
            force: If True, overwrite existing shards
        """
        self.fasta_path = str(fasta_path)
        self.tokenizer = tokenizer
        self.max_length = int(max_length)
        self.output_dir = Path(output_dir)
        self.samples_per_shard = int(samples_per_shard)
        self.max_workers = os.cpu_count() if max_workers == -1 else max_workers
        self.force = bool(force)

        # Validate that the FASTA file exists and is readable
        fasta_path_obj = Path(self.fasta_path)
        if not fasta_path_obj.exists():
            raise FileNotFoundError(f"FASTA file not found: {self.fasta_path}")

        if not fasta_path_obj.is_file():
            raise ValueError(f"Path is not a file: {self.fasta_path}")

        if not os.access(self.fasta_path, os.R_OK):
            raise PermissionError(f"FASTA file is not readable: {self.fasta_path}")

        # Check if the file has any content
        if fasta_path_obj.stat().st_size == 0:
            raise ValueError(f"FASTA file is empty: {self.fasta_path}")

        # Create or open a persistent SQLite-backed index for random access
        self._db_path = f"{self.fasta_path}.idx"
        self._index = SeqIO.index_db(self._db_path, [self.fasta_path], "fasta")
        self._keys: List[str] = list(self._index.keys())

        if len(self._keys) == 0:
            raise ValueError(f"No sequences found in FASTA: {self.fasta_path}")

        logger.info(
            f"Loaded FASTA: {self.fasta_path} with {len(self._keys):,} sequences (max_length={self.max_length})."
        )

    def create_shards(self) -> List[Path]:
        """Create HDF5 shards from FASTA sequences.

        Returns:
            List of paths to created shard files
        """
        # Check if shards already exist
        shards_exist = (
            self.output_dir.exists() and len(list(self.output_dir.glob("*.h5"))) > 0
        )

        if shards_exist and not self.force:
            raise FileExistsError(
                f"HDF5 shards already exist in {self.output_dir}. "
                f"Set force=True to overwrite them."
            )

        if shards_exist and self.force:
            logger.warning(f"Overwriting existing shards in {self.output_dir}")
            for shard in self.output_dir.glob("*.h5"):
                shard.unlink()

        # Create output directory
        create_dirs(self.output_dir)

        total_seqs = len(self._keys)
        num_shards = ceil(total_seqs / self.samples_per_shard)

        logger.info(
            f"Splitting {total_seqs:,} sequences into {num_shards} shards "
            f"({self.samples_per_shard:,} sequences per shard)"
        )

        # Split keys into shards
        sharded_keys = [
            self._keys[i * self.samples_per_shard : (i + 1) * self.samples_per_shard]
            for i in range(num_shards)
        ]

        # Prepare arguments for parallel processing
        args = [
            (
                i,
                self.fasta_path,
                self._db_path,
                keys,
                self.tokenizer,
                self.max_length,
                self.output_dir,
            )
            for i, keys in enumerate(sharded_keys)
        ]

        # Process shards in parallel
        with ProcessPoolExecutor(max_workers=self.max_workers) as executor:
            shard_paths = list(executor.map(process_shard, args))

        logger.info(
            f"Successfully tokenized {total_seqs:,} sequences and saved to {len(shard_paths)} HDF5 shards in {self.output_dir}"
        )

        return [Path(p) for p in shard_paths]


class LoadShardedFastaMLMDataset(Dataset):
    """Dataset for loading pre-tokenized sequences from HDF5 shards.

    Supports two modes:
    - streaming (default)
    - load_all_in_memory: read all shards into memory (dict) at init
    """

    def __init__(self, hdf5_dir: str, load_all_in_memory: bool = False) -> None:
        """
        Args:
            hdf5_dir: Directory containing HDF5 shard files (*.h5)
            load_all_in_memory: Whether to load all shards into memory (default: False)
        """
        self.hdf5_dir = Path(hdf5_dir)
        self._in_memory = bool(load_all_in_memory)

        # Validate directory exists
        if not self.hdf5_dir.exists():
            raise FileNotFoundError(f"HDF5 directory not found: {self.hdf5_dir}")

        if not self.hdf5_dir.is_dir():
            raise ValueError(f"Path is not a directory: {self.hdf5_dir}")

        # Find all shard files
        self.shard_paths = sorted(self.hdf5_dir.glob("*.h5"))

        if len(self.shard_paths) == 0:
            raise FileNotFoundError(
                f"No HDF5 shard files (*.h5) found in {self.hdf5_dir}"
            )

        logger.info(f"Found {len(self.shard_paths)} HDF5 shards in {self.hdf5_dir}")

        # Read shard lengths without keeping files open
        self.lengths = []
        for path in self.shard_paths:
            with h5py.File(path, "r") as f:
                n = len(f["input_ids"])
            self.lengths.append(n)

        self.cum_lengths = np.cumsum(self.lengths)

        logger.info(
            f"Loaded {int(self.cum_lengths[-1]):,} pre-tokenized sequences from {len(self.shard_paths)} shards"
        )

        # In-memory option: load all shard data into Python lists
        if self._in_memory:
            logger.info("Loading all shards into memory (parallel)...")
            num_shards = len(self.shard_paths)
            # Decide number of workers: use up to half of CPUs but not more than shards
            try:
                max_workers = max(1, min((os.cpu_count() or 1) // 2, num_shards))
            except Exception:
                max_workers = 1

            # Prepare result container
            self._in_memory_shards = [None] * num_shards

            # Use ProcessPoolExecutor to let each worker open its own HDF5 file
            try:
                with ProcessPoolExecutor(max_workers=max_workers) as exe:
                    futures = {exe.submit(_read_shard_for_worker, str(p)): idx for idx, p in enumerate(self.shard_paths)}
                    for fut in tqdm(as_completed(futures), total=len(futures), desc="Loading shards", leave=False):
                        idx = futures[fut]
                        try:
                            _, data = fut.result()
                            self._in_memory_shards[idx] = data
                        except Exception:
                            # If any worker fails, fall back to sequential loading
                            logger.warning("Parallel shard loading failed; falling back to sequential load.")
                            raise

                # Verify none are None
                for i, entry in enumerate(self._in_memory_shards):
                    if entry is None:
                        raise RuntimeError(f"Shard {i} not loaded correctly")

                # Build flat index for O(1) global access
                self._build_flat_index()
            except Exception:
                # Fallback: sequential load with safe bulk reads
                logger.info("Falling back to sequential shard loading...")
                self._in_memory_shards = []
                for i, path in enumerate(self.shard_paths, start=1):
                    if i % 10 == 0 or i == num_shards:
                        logger.info(f"Loading shard {i}/{num_shards}...")
                    with h5py.File(path, "r") as f:
                        n = len(f["input_ids"])
                        inputs = [None] * n
                        masks = [None] * n
                        for j in range(n):
                            inputs[j] = np.array(f["input_ids"][j], dtype=np.int32)
                            masks[j] = np.array(f["attention_mask"][j], dtype=np.int32)
                        self._in_memory_shards.append((inputs, masks))

                # Build flat index for O(1) global access after sequential fallback
                self._build_flat_index()
        else:
            logger.info("Using streaming mode.")

    def __len__(self) -> int:
        return int(self.cum_lengths[-1])

    def __getitem__(self, idx: int) -> Dict[str, torch.Tensor]:
        if idx < 0 or idx >= len(self):
            raise IndexError(
                f"Index {idx} out of bounds for dataset of size {len(self)}"
            )

        shard_idx, local_idx = self._get_shard(idx)

<<<<<<< HEAD
        # In-memory fast path
        if self._in_memory:
            # If flat indexing exists, use it for true O(1) access
            if hasattr(self, "_flat_inputs") and hasattr(self, "_flat_masks"):
                input_ids = torch.tensor(self._flat_inputs[idx], dtype=torch.long)
                attention_mask = torch.tensor(self._flat_masks[idx], dtype=torch.long)
                return {"input_ids": input_ids, "attention_mask": attention_mask}

            inputs, masks = self._in_memory_shards[shard_idx]
            input_ids = torch.tensor(inputs[local_idx], dtype=torch.long)
            attention_mask = torch.tensor(masks[local_idx], dtype=torch.long)
            return {"input_ids": input_ids, "attention_mask": attention_mask}

        # Streaming path: open file on-demand
=======
        # Open shard and read as uint8 to save memory
        # Cast to long will happen on GPU in collator
>>>>>>> 4b7043c5
        with h5py.File(self.shard_paths[shard_idx], "r") as f:
            input_ids = torch.tensor(f["input_ids"][local_idx], dtype=torch.uint8)

        # Generate attention_mask on-the-fly: 1 for non-padding tokens, 0 for padding (pad_token_id=0)
        attention_mask = (input_ids != 0).to(torch.uint8)

        return {
            "input_ids": input_ids,
            "attention_mask": attention_mask,
        }

    def _get_shard(self, idx: int) -> tuple[int, int]:
        """Return (shard_index, local_index_in_shard)"""
        shard_idx = bisect.bisect_right(self.cum_lengths, idx)
        if shard_idx > 0:
            idx -= self.cum_lengths[shard_idx - 1]
        return shard_idx, idx

    def _build_flat_index(self) -> None:
        """Build flat input/mask lists from self._in_memory_shards for O(1) global indexing."""
        self._flat_inputs = []
        self._flat_masks = []
        for inputs, masks in self._in_memory_shards:
            self._flat_inputs.extend(inputs)
            self._flat_masks.extend(masks)
        logger.info(f"Flat indexing enabled: {len(self._flat_inputs):,} samples")


def process_shard(args):
    shard_idx, fasta_path, db_path, shard_keys, tokenizer, max_length, output_dir = args

    # Each process must open its own index
    index = SeqIO.index_db(db_path, [fasta_path], "fasta")

    shard_path = Path(output_dir) / f"shard_{shard_idx:04d}.h5"
    input_ids_list = []

    for key in tqdm(shard_keys, desc=f"Tokenizing shard {shard_idx}", leave=False):
        record = index[key]
        seq = str(record.seq)

        encoding = tokenizer(
            seq,
            add_special_tokens=True,
            padding=False,
            max_length=max_length,
            truncation=True,
            return_tensors="pt",
        )

        input_ids_list.append(encoding["input_ids"].squeeze(0))

    # Write results
    with h5py.File(shard_path, "w") as h5f:
        total = len(input_ids_list)
        h5f.create_dataset(
            "input_ids", (total,), dtype=h5py.special_dtype(vlen=np.uint8)
        )

        for i in tqdm(range(total), desc=f"Writing Shard {shard_idx}", leave=False):
            h5f["input_ids"][i] = np.array(input_ids_list[i], dtype=np.uint8)

    index.close()
    return str(shard_path)


class LazyFastaMLMDataset(Dataset):
    """FASTA dataset that tokenizes sequences lazily for MLM pretraining.

    Uses an on-disk index for random access and defers padding to the collator.
    """

    def __init__(
        self,
        fasta_path: str,
        tokenizer: PreTrainedTokenizer,
        max_length: int,
    ) -> None:
        self.fasta_path = str(fasta_path)
        self.tokenizer = tokenizer
        self.max_length = int(max_length)

        # Validate that the FASTA file exists and is readable
        fasta_path_obj = Path(self.fasta_path)
        if not fasta_path_obj.exists():
            raise FileNotFoundError(f"FASTA file not found: {self.fasta_path}")

        if not fasta_path_obj.is_file():
            raise ValueError(f"Path is not a file: {self.fasta_path}")

        if not os.access(self.fasta_path, os.R_OK):
            raise PermissionError(f"FASTA file is not readable: {self.fasta_path}")

        # Check if the file has any content
        if fasta_path_obj.stat().st_size == 0:
            raise ValueError(f"FASTA file is empty: {self.fasta_path}")

        # Create or open a persistent SQLite-backed index for random access.
        # This avoids storing all sequences in RAM.
        self._db_path = f"{self.fasta_path}.idx"
        self._index = SeqIO.index_db(self._db_path, [self.fasta_path], "fasta")
        self._keys: List[str] = list(self._index.keys())

        if len(self._keys) == 0:
            raise ValueError(f"No sequences found in FASTA: {self.fasta_path}")

        logger.info(
            f"Loaded FASTA: {self.fasta_path} with {len(self._keys):,} sequences (max_length={self.max_length})."
        )

    def __len__(self) -> int:
        return len(self._keys)

    def __getitem__(self, idx: int) -> Dict[str, List[int]]:
        if idx < 0 or idx >= len(self._keys):
            raise IndexError(
                f"Index {idx} out of bounds for dataset of size {len(self)}"
            )

        key = self._keys[idx]
        record = self._index[key]
        sequence = str(record.seq)
        sequence = self.tokenizer.preprocess(sequence)

        encoding = self.tokenizer(
            sequence,
            add_special_tokens=True,
            padding=False,  # defer padding to the collator for dynamic padding
            max_length=self.max_length,
            truncation=True,
            return_tensors="pt",
        )

        return {
            "input_ids": encoding["input_ids"].squeeze(0),  # Remove batch dimension
            "attention_mask": encoding["attention_mask"].squeeze(
                0
            ),  # Remove batch dimension
        }


def _read_shard_for_worker(path_str: str):
    """Helper for parallel shard loading in separate processes.

    Returns a tuple (indexable_path_str, (inputs_list, masks_list)).
    """

    path = Path(path_str)
    inputs = []
    masks = []
    with h5py.File(path, "r") as f:
        n = len(f["input_ids"])
        # Bulk read each variable-length element into a numpy array
        for i in range(n):
            inputs.append(np.array(f["input_ids"][i], dtype=np.int32))
            masks.append(np.array(f["attention_mask"][i], dtype=np.int32))

    return path_str, (inputs, masks)<|MERGE_RESOLUTION|>--- conflicted
+++ resolved
@@ -256,25 +256,21 @@
 
         shard_idx, local_idx = self._get_shard(idx)
 
-<<<<<<< HEAD
+        # Cast to long will happen on GPU in collator
         # In-memory fast path
         if self._in_memory:
             # If flat indexing exists, use it for true O(1) access
             if hasattr(self, "_flat_inputs") and hasattr(self, "_flat_masks"):
-                input_ids = torch.tensor(self._flat_inputs[idx], dtype=torch.long)
-                attention_mask = torch.tensor(self._flat_masks[idx], dtype=torch.long)
+                input_ids = torch.tensor(self._flat_inputs[idx], dtype=torch.uint8)
+                attention_mask = torch.tensor(self._flat_masks[idx], dtype=torch.uint8)
                 return {"input_ids": input_ids, "attention_mask": attention_mask}
 
             inputs, masks = self._in_memory_shards[shard_idx]
-            input_ids = torch.tensor(inputs[local_idx], dtype=torch.long)
-            attention_mask = torch.tensor(masks[local_idx], dtype=torch.long)
+            input_ids = torch.tensor(inputs[local_idx], dtype=torch.uint8)
+            attention_mask = torch.tensor(masks[local_idx], dtype=torch.uint8)
             return {"input_ids": input_ids, "attention_mask": attention_mask}
 
         # Streaming path: open file on-demand
-=======
-        # Open shard and read as uint8 to save memory
-        # Cast to long will happen on GPU in collator
->>>>>>> 4b7043c5
         with h5py.File(self.shard_paths[shard_idx], "r") as f:
             input_ids = torch.tensor(f["input_ids"][local_idx], dtype=torch.uint8)
 
