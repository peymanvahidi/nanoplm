import os
import json
import torch
import wandb
from datetime import datetime
from dataclasses import dataclass
from typing import Optional, Tuple, Union
from pathlib import Path

from torch.utils.data import Dataset
from transformers import (
    Trainer,
    TrainingArguments,
)

from nanoplm.pretraining.models.modern_bert import (
    ProtModernBertMLM,
    ProtModernBertTokenizer,
)
from nanoplm.pretraining.dataset import (
    LazyFastaMLMDataset,
    LoadShardedFastaMLMDataset,
)
from nanoplm.pretraining.collator import ProtDataCollatorForLM
from nanoplm.utils.logger import logger
from nanoplm.utils.common import get_device, create_dirs


@dataclass
class PretrainingConfig:
    train_fasta: Union[str, Path]
    val_fasta: Union[str, Path]
    ckp_dir: str = "output/pretraining"
    max_length: int = 1024
    batch_size: int = 32
    num_epochs: int = 10
    lazy_dataset: bool = False
    train_hdf5: str = "output/data/split/train_hdf5"
    val_hdf5: str = "output/data/split/val_hdf5"
    warmup_ratio: float = 0.05
    optimizer: str = "adamw"
    adam_beta1: float = 0.9
    adam_beta2: float = 0.999
    adam_epsilon: float = 1e-8
    learning_rate: float = 3e-6
    weight_decay: float = 0.0
    max_grad_norm: float = 1.0  # Gradient clipping threshold
    gradient_accumulation_steps: int = 1
    mlm_probability: float = 0.3
    mask_replace_prob: float = 0.8
    random_token_prob: float = 0.1
    keep_probability: float = 0.1
    logging_steps_percentage: float = 0.01
    eval_steps_percentage: float = 0.025
    save_steps_percentage: float = 0.1
    seed: int = 42
    num_workers: int = 0
    multi_gpu: bool = False
    world_size: Union[int, str] = 1
<<<<<<< HEAD
    run_name: str = "nanoplm-pretraining"
    bf16: bool = False
=======
    project_name: str = "nanoplm-pretraining"
>>>>>>> 5ff8a8f3


@dataclass
class ResumeConfig:
    is_resume: bool
    checkpoint_dir: str
    extra_epochs: Optional[int] = None


def _prepare_run_and_steps(
    pretrain_config: "PretrainingConfig",
    resume_config: Optional["ResumeConfig"],
    train_ds: Dataset,
    global_batch_size: int,
) -> Tuple[str, str, int, int, int, int]:
    """Prepare run naming/dirs and compute epochs & step intervals.

    Returns a tuple: (run_name, output_dir, num_epochs, logging_steps, eval_steps, save_steps)
    """
    ckp_root = Path(pretrain_config.ckp_dir)

    # Determine run directory and name
    if resume_config and resume_config.is_resume:
        checkpoint_path = Path(resume_config.checkpoint_dir)
        original_run_name = checkpoint_path.parent.name
        run_name = f"{original_run_name}-resume"
        run_root = ckp_root / run_name
    else:
        base_stamp = datetime.now().strftime("%d%m%H%M")
        base_name = f"run-{base_stamp}"
        candidate = base_name
        if ckp_root.exists():
            suffix = 2
            while (ckp_root / candidate).exists():
                candidate = f"{base_name}-{suffix}"
                suffix += 1
        run_name = candidate
        run_root = ckp_root / run_name

    create_dirs(str(run_root))
    output_dir = str(run_root)

    # Persist run metadata for future resumes
    try:
        (Path(output_dir) / "run_name.txt").write_text(run_name, encoding="utf-8")
    except Exception:
        pass

    # Compute epochs and step intervals
    if resume_config and resume_config.is_resume:
        training_args_path = Path(resume_config.checkpoint_dir) / "training_args.bin"

        if resume_config.extra_epochs > 0:
            num_epochs = pretrain_config.num_epochs + int(resume_config.extra_epochs)
        else:
            num_epochs = pretrain_config.num_epochs

        # Preserve original logging/eval/save intervals when available
        if training_args_path.exists():
            try:
                original_args = torch.load(training_args_path, weights_only=False)
                logging_steps = original_args.logging_steps
                eval_steps = original_args.eval_steps
                save_steps = original_args.save_steps
                logger.info(
                    f"Resuming with preserved intervals: save_steps={save_steps}, eval_steps={eval_steps}"
                )
            except Exception:
                total_steps = num_epochs * len(train_ds) // global_batch_size
                logging_steps = max(
                    1, int(total_steps * pretrain_config.logging_steps_percentage)
                )
                eval_steps = max(
                    1, int(total_steps * pretrain_config.eval_steps_percentage)
                )
                save_steps = max(
                    1, int(total_steps * pretrain_config.save_steps_percentage)
                )
        else:
            total_steps = num_epochs * len(train_ds) // global_batch_size
            logging_steps = max(
                1, int(total_steps * pretrain_config.logging_steps_percentage)
            )
            eval_steps = max(
                1, int(total_steps * pretrain_config.eval_steps_percentage)
            )
            save_steps = max(
                1, int(total_steps * pretrain_config.save_steps_percentage)
            )
    else:
        num_epochs = pretrain_config.num_epochs
        total_steps = num_epochs * len(train_ds) // global_batch_size
        logging_steps = max(
            1, int(total_steps * pretrain_config.logging_steps_percentage)
        )
        eval_steps = max(1, int(total_steps * pretrain_config.eval_steps_percentage))
        save_steps = max(1, int(total_steps * pretrain_config.save_steps_percentage))

    return run_name, output_dir, num_epochs, logging_steps, eval_steps, save_steps


def run_pretraining(
    model: ProtModernBertMLM,
    pretrain_config: PretrainingConfig,
    resume_config: Optional[ResumeConfig] = None,
) -> None:

    device = get_device()

    tokenizer = model.tokenizer
    model.to(device)

    if pretrain_config.lazy_dataset:
        if pretrain_config.train_fasta is None or pretrain_config.val_fasta is None:
            raise ValueError("Train and validation FASTA files are required when lazy-dataset mode is enabled")
        if not Path(pretrain_config.train_fasta).exists():
            raise FileNotFoundError(f"Train FASTA file not found: {pretrain_config.train_fasta}")
        if not Path(pretrain_config.val_fasta).exists():
            raise FileNotFoundError(f"Validation FASTA file not found: {pretrain_config.val_fasta}")

        # Use lazy loading: tokenize on-the-fly from FASTA
        logger.info("Using LazyFastaMLMDataset for on-the-fly tokenization")
        train_ds, val_ds = _create_lazy_datasets(
            train_fasta=pretrain_config.train_fasta,
            val_fasta=pretrain_config.val_fasta,
            max_length=pretrain_config.max_length,
            tokenizer=tokenizer,
        )
    else:
        if pretrain_config.train_hdf5 is None or pretrain_config.val_hdf5 is None:
            raise ValueError("Train and validation HDF5 directories are required when lazy-dataset mode is disabled")
        if not Path(pretrain_config.train_hdf5).exists():
            raise FileNotFoundError(f"Train HDF5 directory not found: {pretrain_config.train_hdf5}")
        if not Path(pretrain_config.val_hdf5).exists():
            raise FileNotFoundError(f"Validation HDF5 directory not found: {pretrain_config.val_hdf5}")

        # Load pre-tokenized HDF5 shards
        logger.info("Using LoadShardedFastaMLMDataset for pre-tokenized HDF5 shards")
        logger.info(f"Expected train shards: {pretrain_config.train_hdf5}")
        logger.info(f"Expected val shards: {pretrain_config.val_hdf5}")

        try:
            train_ds = LoadShardedFastaMLMDataset(hdf5_dir=pretrain_config.train_hdf5)
            val_ds = LoadShardedFastaMLMDataset(hdf5_dir=pretrain_config.val_hdf5)
        except FileNotFoundError as e:
            logger.error(
                f"HDF5 shards not found! You need to create them first.\n"
                f"Run: nanoplm data from-yaml --pretrain <your_data_config.yaml>\n"
                f"Or set lazy_dataset=True in your pretrain.yaml to use on-the-fly tokenization.\n"
                f"Error: {e}"
            )
            raise

    collator = ProtDataCollatorForLM(
        tokenizer=tokenizer,
        mlm_probability=pretrain_config.mlm_probability,
        mask_token_probability=pretrain_config.mask_replace_prob,
        random_token_probability=pretrain_config.random_token_prob,
        keep_probability=pretrain_config.keep_probability,
    )

    create_dirs(pretrain_config.ckp_dir)

    # Determine effective world size
    if pretrain_config.multi_gpu:
        if pretrain_config.world_size == "auto":
            env_ws = os.environ.get("WORLD_SIZE")
            effective_world_size = (
                int(env_ws) if env_ws else max(torch.cuda.device_count(), 1)
            )
        else:
            effective_world_size = (
                int(pretrain_config.world_size) if pretrain_config.world_size else 1
            )
    else:
        effective_world_size = 1

    global_batch_size = (
        pretrain_config.gradient_accumulation_steps
        * pretrain_config.batch_size
        * effective_world_size
    )

    # Prepare run info and step intervals in a single place
    run_name, output_dir, num_epochs, logging_steps, eval_steps, save_steps = (
        _prepare_run_and_steps(
            pretrain_config=pretrain_config,
            resume_config=resume_config,
            train_ds=train_ds,
            global_batch_size=global_batch_size,
        )
    )

    # Configure Weights & Biases via environment variables so HF Trainer attaches correctly
    os.environ["WANDB_PROJECT"] = pretrain_config.project_name
    os.environ["WANDB_NAME"] = run_name

    training_dict = {
        "output_dir": output_dir,
        "per_device_train_batch_size": pretrain_config.batch_size,
        "per_device_eval_batch_size": pretrain_config.batch_size,
        "gradient_accumulation_steps": pretrain_config.gradient_accumulation_steps,
        "num_train_epochs": num_epochs,
        "learning_rate": pretrain_config.learning_rate,
        "weight_decay": pretrain_config.weight_decay,
        "max_grad_norm": pretrain_config.max_grad_norm,
        "warmup_ratio": pretrain_config.warmup_ratio,
        "logging_strategy": "steps",
        "logging_steps": logging_steps,
        "logging_dir": Path(output_dir) / "logs",
        "eval_strategy": "steps",
        "eval_steps": eval_steps,
        "save_strategy": "steps",
        "save_steps": save_steps,
        "seed": pretrain_config.seed,
        "report_to": "wandb",
        "run_name": run_name,
        "dataloader_pin_memory": True if device == "cuda" else False,
        "dataloader_num_workers": pretrain_config.num_workers,
        "bf16": pretrain_config.bf16,
    }

    # Configure optimizer through TrainingArguments
    optimizer_name = pretrain_config.optimizer.lower()
    if optimizer_name == "adamw":
        training_dict["optim"] = "adamw_torch"
    elif optimizer_name == "stable_adamw":
        training_dict["optim"] = "stable_adamw"
    else:
        raise ValueError(
            f"Invalid optimizer: {pretrain_config.optimizer}. Currently supported: [adamw, stable_adamw]"
        )

    if pretrain_config.multi_gpu:
        training_dict["ddp_backend"] = "nccl" if torch.cuda.is_available() else "gloo"
        training_dict["ddp_find_unused_parameters"] = True

    args = TrainingArguments(**training_dict)

    trainer = Trainer(
        model=model,
        args=args,
        data_collator=collator,
        train_dataset=train_ds,
        eval_dataset=val_ds,
        processing_class=tokenizer,
    )

    logger.info("Starting Trainer")

    # Start training and capture W&B run ID immediately after trainer initialization
    try:
        if resume_config:
            logger.info(
                f"Resuming training from checkpoint: {resume_config.checkpoint_dir}"
            )
            trainer.train(resume_from_checkpoint=resume_config.checkpoint_dir)
        else:
            trainer.train()

        # Capture and save W&B run ID for future resumes (if W&B is active)
        if wandb.run is not None:
            actual_run_id = wandb.run.id
            run_id_path = Path(output_dir) / "wandb_run_id.txt"
            if (
                not run_id_path.exists()
                or run_id_path.read_text().strip() != actual_run_id
            ):
                run_id_path.write_text(actual_run_id, encoding="utf-8")
                logger.info(f"Saved W&B run ID: {actual_run_id}")
    except Exception as e:
        logger.warning(f"Error during training or saving W&B run ID: {e}")
        raise

    logger.info("Saving final model and tokenizer")
    trainer.save_model(output_dir)
    trainer.save_state()


def _create_lazy_datasets(
    train_fasta: Union[str, Path],
    val_fasta: Union[str, Path],
    max_length: int,
    tokenizer: ProtModernBertTokenizer,
) -> Tuple[Dataset, Optional[Dataset]]:

    train_ds = LazyFastaMLMDataset(
        fasta_path=train_fasta,
        tokenizer=tokenizer,
        max_length=max_length,
    )

    val_ds = LazyFastaMLMDataset(
        fasta_path=val_fasta,
        tokenizer=tokenizer,
        max_length=max_length,
    )

    return train_ds, val_ds<|MERGE_RESOLUTION|>--- conflicted
+++ resolved
@@ -57,12 +57,8 @@
     num_workers: int = 0
     multi_gpu: bool = False
     world_size: Union[int, str] = 1
-<<<<<<< HEAD
-    run_name: str = "nanoplm-pretraining"
+    project_name: str = "nanoplm-pretraining"
     bf16: bool = False
-=======
-    project_name: str = "nanoplm-pretraining"
->>>>>>> 5ff8a8f3
 
 
 @dataclass
